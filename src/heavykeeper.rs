use crate::hash_composition::HashComposer;
use crate::priority_queue::TopKQueue;
use ahash::RandomState;
use rand::rngs::SmallRng;
use rand::{Rng, SeedableRng};
use std::clone::Clone;
use std::fmt::Debug;
use std::hash::Hash;
<<<<<<< HEAD
=======
use rand::{SeedableRng, RngCore};
use rand::rngs::SmallRng;
>>>>>>> c081afa4
use thiserror::Error;

const DECAY_LOOKUP_SIZE: usize = 1024;

#[derive(Default, Clone, Debug)]
struct Bucket {
    fingerprint: u64,
    count: u64,
}

#[derive(Clone, PartialEq, Eq, Debug)]
pub struct Node<T> {
    pub item: T,
    pub count: u64,
}

impl<T: Ord> Ord for Node<T> {
    fn cmp(&self, other: &Self) -> std::cmp::Ordering {
        other.count.cmp(&self.count) // Reverse ordering for min-heap
    }
}

impl<T: Ord> PartialOrd for Node<T> {
    fn partial_cmp(&self, other: &Self) -> Option<std::cmp::Ordering> {
        Some(self.cmp(other))
    }
}

#[allow(clippy::enum_variant_names)]
#[derive(Error, Debug)]
pub enum HeavyKeeperError {
    #[error("Incompatible width: self ({self_width}) != other ({other_width})")]
    IncompatibleWidth {
        self_width: usize,
        other_width: usize,
    },

    #[error("Incompatible depth: self ({self_depth}) != other ({other_depth})")]
    IncompatibleDepth {
        self_depth: usize,
        other_depth: usize,
    },

    #[error("Incompatible decay: self ({self_decay}) != other ({other_decay})")]
    IncompatibleDecay { self_decay: f64, other_decay: f64 },

    #[error("Incompatible top_items: self ({self_items}) != other ({other_items})")]
    IncompatibleTopItems {
        self_items: usize,
        other_items: usize,
    },
}

#[derive(Error, Debug)]
pub enum BuilderError {
    #[error("Missing required field: {field}")]
    MissingField { field: String },
}

pub struct TopK<T: Ord + Clone + Hash + Debug> {
    top_items: usize,
    width: usize,
    depth: usize,
    decay: f64,
    decay_thresholds: Vec<u64>,
    buckets: Vec<Vec<Bucket>>,
    priority_queue: TopKQueue<T>,
    hasher: RandomState,
    random: Box<dyn RngCore + Send>,
}

pub struct Builder<T> {
    k: Option<usize>,
    width: Option<usize>,
    depth: Option<usize>,
    decay: Option<f64>,
    seed: Option<u64>,
    hasher: Option<RandomState>,
    rng: Option<Box<dyn RngCore + Send>>,
    _phantom: std::marker::PhantomData<T>,
}

fn precompute_decay_thresholds(decay: f64, num_entries: usize) -> Vec<u64> {
    let mut thresholds = Vec::with_capacity(num_entries);
    for count in 0..num_entries {
        let decay_factor = decay.powf(count as f64);
        let threshold = (decay_factor * (1u64 << 63) as f64) as u64;
        thresholds.push(threshold);
    }
    thresholds
}

impl<T: Ord + Clone + Hash + Debug> TopK<T> {
    pub fn builder() -> Builder<T> {
        Builder::new()
    }

    pub fn new(k: usize, width: usize, depth: usize, decay: f64) -> Self {
        // Use a consistent seed for default initialization
        let seed = 12345; // Arbitrary but fixed seed
        Self::with_seed(k, width, depth, decay, seed)
    }

    // New constructor that takes a seed
    pub fn with_seed(k: usize, width: usize, depth: usize, decay: f64, seed: u64) -> Self {
        let hasher = RandomState::with_seeds(seed, seed, seed, seed);
        Self::with_hasher(k, width, depth, decay, hasher)
    }

<<<<<<< HEAD
    pub fn with_hasher(
        k: usize,
        width: usize,
        depth: usize,
        decay: f64,
        hasher: RandomState,
    ) -> Self {
=======
    pub fn with_hasher(k: usize, width: usize, depth: usize, decay: f64, hasher: RandomState) -> Self {
        Self::with_components(k, width, depth, decay, hasher, Box::new(SmallRng::seed_from_u64(0)))
    }

    fn with_components(k: usize, width: usize, depth: usize, decay: f64, hasher: RandomState, rng: Box<dyn RngCore + Send>) -> Self {
>>>>>>> c081afa4
        // Pre-allocate with capacity to avoid resizing
        let mut buckets = Vec::with_capacity(depth);
        for _ in 0..depth {
            buckets.push(vec![
                Bucket {
                    fingerprint: 0,
                    count: 0
                };
                width
            ]);
        }

        Self {
            top_items: k,
            width,
            depth,
            decay,
            decay_thresholds: precompute_decay_thresholds(decay, DECAY_LOOKUP_SIZE),
            buckets,
            priority_queue: TopKQueue::with_capacity_and_hasher(k, hasher.clone()),
            hasher,
            random: rng,
        }
    }

    pub fn query(&self, item: &T) -> bool {
        if self.priority_queue.get(item).is_some() {
            return true;
        }

        let mut composer = HashComposer::new(&self.hasher, item);
        let mut min_count = u64::MAX;

        for i in 0..self.depth {
            let bucket_idx = composer.next_bucket(self.width as u64, i);
            let bucket = &self.buckets[i][bucket_idx];

            if bucket.fingerprint == composer.fingerprint() {
                min_count = min_count.min(bucket.count);
            }
        }

        min_count != u64::MAX
    }

    pub fn count(&self, item: &T) -> u64 {
        if let Some(count) = self.priority_queue.get(item) {
            return count;
        }

        let mut composer = HashComposer::new(&self.hasher, item);
        let mut min_count = u64::MAX;

        for i in 0..self.depth {
            let bucket_idx = composer.next_bucket(self.width as u64, i);
            let bucket = &self.buckets[i][bucket_idx];

            if bucket.fingerprint == composer.fingerprint() {
                min_count = min_count.min(bucket.count);
            }
        }

        if min_count == u64::MAX {
            0
        } else {
            min_count
        }
    }

<<<<<<< HEAD
    pub fn add_incr(&mut self, item: &T, incr: u64) {
=======
    #[cfg(test)]
    pub fn bucket_count(&self, item: &T) -> u64 {
        let mut composer = HashComposer::new(&self.hasher, item);
        let mut min_count = u64::MAX;

        for i in 0..self.depth {
            let bucket_idx = composer.next_bucket(self.width as u64, i);
            let bucket = &self.buckets[i][bucket_idx];

            if bucket.fingerprint == composer.fingerprint() {
                min_count = min_count.min(bucket.count);
            }
        }

        if min_count == u64::MAX {
            0
        } else {
            min_count
        }
    }

    pub fn add(&mut self, item: &T, increment: u64) {
>>>>>>> c081afa4
        let mut composer = HashComposer::new(&self.hasher, item);
        let mut max_count: u64 = 0;

        for i in 0..self.depth {
            let bucket_idx = composer.next_bucket(self.width as u64, i);
            let bucket = &mut self.buckets[i][bucket_idx];

            let matches = bucket.fingerprint == composer.fingerprint();
            let empty = bucket.count == 0u64;

            if matches || empty {
                bucket.fingerprint = composer.fingerprint();
<<<<<<< HEAD
                bucket.count += incr;
                max_count = std::cmp::max(max_count, bucket.count);
            } else {
                let mut remaining_incr = incr;
=======
                bucket.count += increment;
                max_count = std::cmp::max(max_count, bucket.count);
            } else {
                let mut remaining_incr = increment;
>>>>>>> c081afa4
                while remaining_incr > 0 {
                    let count_idx = bucket.count as usize;
                    let decay_threshold = if count_idx < self.decay_thresholds.len() {
                        self.decay_thresholds[count_idx]
                    } else {
<<<<<<< HEAD
                        self.decay_thresholds.last().cloned().unwrap_or_default()
                    };
                    let rand = self.random.random::<u64>();
=======

                        let lookup_size = self.decay_thresholds.len();
                        let base_threshold = self.decay_thresholds[lookup_size - 1] as f64 / (1u64 << 63) as f64;
                        let divisor = lookup_size - 1;
                        let quotient = count_idx / divisor;
                        let remainder = count_idx % divisor;
                        let remainder_threshold = self.decay_thresholds[remainder] as f64 / (1u64 << 63) as f64;
                        let decay = base_threshold.powi(quotient as i32) * remainder_threshold;
                        (decay * (1u64 << 63) as f64) as u64
                    };
                    let rand = self.random.next_u64();
>>>>>>> c081afa4
                    if rand < decay_threshold {
                        bucket.count = bucket.count.saturating_sub(1);

                        if bucket.count == 0 {
                            bucket.fingerprint = composer.fingerprint();
                            bucket.count = remaining_incr;
                            max_count = std::cmp::max(max_count, bucket.count);
                            break;
                        }
                    }

                    remaining_incr -= 1;
                }
            }
        }

        // First check if queue is full - this is a cheap O(1) operation
        if self.priority_queue.is_full() {
            // Only check min_count if queue is full
            if max_count < self.priority_queue.min_count() {
                return;
            }
        }

        // Clone the item here since we need to store it in the priority queue
        self.priority_queue.upsert(item.clone(), max_count);
    }

    pub fn add(&mut self, item: &T) {
        self.add_incr(item, 1)
    }

    pub fn list(&self) -> Vec<Node<T>> {
        let mut nodes = self
            .priority_queue
            .iter()
            .map(|(item, count)| Node {
                item: item.clone(),
                count,
            })
            .collect::<Vec<_>>();
        nodes.sort();
        nodes
    }

    pub fn debug(&self) {
        println!("width: {}", self.width);
        println!("depth: {}", self.depth);
        println!("decay: {}", self.decay);
        println!("decay thresholds: {:?}", self.decay_thresholds);
        let mut buckets: Vec<(&Bucket, usize, usize)> = self
            .buckets
            .iter()
            .enumerate()
            .flat_map(|(i, row)| {
                row.iter()
                    .enumerate()
                    .map(move |(j, bucket)| (bucket, i, j))
            })
            .filter(|(bucket, _, _)| bucket.count != 0)
            .collect();
        buckets.sort_by(|a, b| b.0.count.cmp(&a.0.count));
        for (bucket, i, j) in buckets {
            println!("Bucket at row {}, column {}: {:?}", i, j, bucket);
        }
        println!("priority_queue: ");
        let mut nodes = self
            .priority_queue
            .iter()
            .map(|(item, count)| Node {
                item: item.clone(),
                count,
            })
            .collect::<Vec<_>>();

        nodes.sort();
        for node in nodes {
            println!("Node - Item: {:?}, Count: {}", node.item, node.count);
        }
    }

    // Merge another HeavyKeeper into this one
    pub fn merge(&mut self, other: &Self) -> Result<(), HeavyKeeperError> {
        // Verify compatible parameters
        if self.width != other.width {
            return Err(HeavyKeeperError::IncompatibleWidth {
                self_width: self.width,
                other_width: other.width,
            });
        }

        if self.depth != other.depth {
            return Err(HeavyKeeperError::IncompatibleDepth {
                self_depth: self.depth,
                other_depth: other.depth,
            });
        }

        if self.decay != other.decay {
            return Err(HeavyKeeperError::IncompatibleDecay {
                self_decay: self.decay,
                other_decay: other.decay,
            });
        }

        if self.top_items != other.top_items {
            return Err(HeavyKeeperError::IncompatibleTopItems {
                self_items: self.top_items,
                other_items: other.top_items,
            });
        }

        // Merge bucket counts
        for (self_row, other_row) in self.buckets.iter_mut().zip(other.buckets.iter()) {
            for (self_bucket, other_bucket) in self_row.iter_mut().zip(other_row.iter()) {
                if self_bucket.fingerprint == other_bucket.fingerprint {
                    // Same item, add counts
                    self_bucket.count += other_bucket.count;
                } else if self_bucket.count == 0 {
                    // Empty bucket in self, copy from other
                    *self_bucket = other_bucket.clone();
                }
                // If different items and self bucket not empty, keep existing item
            }
        }

        // Merge priority queues
        for (item, count) in other.priority_queue.iter() {
            let self_count = self.priority_queue.get(item).unwrap_or(0);
            self.priority_queue.upsert(item.clone(), self_count + count);
        }

        Ok(())
    }
}

impl<T: Ord + Clone + Hash + Debug> Builder<T> {
    pub fn new() -> Self {
        Self {
            k: None,
            width: None,
            depth: None,
            decay: None,
            seed: None,
            hasher: None,
            rng: None,
            _phantom: std::marker::PhantomData,
        }
    }

    pub fn k(mut self, k: usize) -> Self {
        self.k = Some(k);
        self
    }

    pub fn width(mut self, width: usize) -> Self {
        self.width = Some(width);
        self
    }

    pub fn depth(mut self, depth: usize) -> Self {
        self.depth = Some(depth);
        self
    }

    pub fn decay(mut self, decay: f64) -> Self {
        self.decay = Some(decay);
        self
    }

    pub fn seed(mut self, seed: u64) -> Self {
        self.seed = Some(seed);
        self
    }

    pub fn hasher(mut self, hasher: RandomState) -> Self {
        self.hasher = Some(hasher);
        self
    }

    pub fn rng<R: RngCore + Send + 'static>(mut self, rng: R) -> Self {
        self.rng = Some(Box::new(rng));
        self
    }

    pub fn build(self) -> Result<TopK<T>, BuilderError> {
        let k = self.k.ok_or_else(|| BuilderError::MissingField { field: "k".to_string() })?;
        let width = self.width.ok_or_else(|| BuilderError::MissingField { field: "width".to_string() })?;
        let depth = self.depth.ok_or_else(|| BuilderError::MissingField { field: "depth".to_string() })?;
        let decay = self.decay.ok_or_else(|| BuilderError::MissingField { field: "decay".to_string() })?;

        let hasher = self.hasher.unwrap_or_else(|| {
            if let Some(seed) = self.seed {
                RandomState::with_seeds(seed, seed, seed, seed)
            } else {
                RandomState::new()
            }
        });

        let rng = self.rng.unwrap_or_else(|| {
            if let Some(seed) = self.seed {
                Box::new(SmallRng::seed_from_u64(seed))
            } else {
                Box::new(SmallRng::seed_from_u64(0))
            }
        });

        Ok(TopK::with_components(k, width, depth, decay, hasher, rng))
    }
}

#[cfg(test)]
mod tests {
    use super::*;
    use mockall::automock;

    #[automock]
    trait RngCoreTrait {
        fn next_u64(&mut self) -> u64;
    }

    impl RngCore for MockRngCoreTrait {
        fn next_u32(&mut self) -> u32 {
            RngCoreTrait::next_u64(self) as u32
        }
        
        fn next_u64(&mut self) -> u64 {
            RngCoreTrait::next_u64(self)
        }
        
        fn fill_bytes(&mut self, dest: &mut [u8]) {
            for chunk in dest.chunks_mut(8) {
                let value = RngCoreTrait::next_u64(self);
                for (i, byte) in chunk.iter_mut().enumerate() {
                    *byte = (value >> (i * 8)) as u8;
                }
            }
        }
    }

    /// Tests basic initialization of TopK with default parameters
    #[test]
    fn test_new() {
        let k = 10;
        let width = 100;
        let depth = 5;
        let decay = 0.9;

        let topk: TopK<Vec<u8>> = TopK::new(k, width, depth, decay);
        assert_eq!(topk.width, 100);
        assert_eq!(topk.depth, 5);
        assert_eq!(topk.decay, 0.9);
        assert_eq!(topk.buckets.len(), 5);
        assert_eq!(topk.buckets[0].len(), 100);
        assert_eq!(topk.priority_queue.len(), 0);
    }

    /// Tests query functionality for both present and absent items
    #[test]
    fn test_query() {
        let mut topk: TopK<Vec<u8>> = TopK::new(10, 100, 5, 0.9);
        let present = b"hello".to_vec();
        let absent = b"world".to_vec();

        // Add the present item
        topk.add(&present, 1);

        // Verify query behavior
        assert!(topk.query(&present), "Present item should be found");
        assert!(!topk.query(&absent), "Absent item should not be found");
    }

    /// Tests count functionality for items with varying frequencies
    #[test]
    fn test_count() {
        let k = 10;
        let width = 100;
        let depth = 5;
        let decay = 0.9;
        let mut topk: TopK<Vec<u8>> = TopK::new(k, width, depth, decay);

        let item1 = b"lashin".to_vec();
        let item2 = b"ballynamoney".to_vec();
        let item3 = "पुष्पं अस्ति।".as_bytes().to_vec();

        // Add first item multiple times
<<<<<<< HEAD
        for _ in 0..8 {
            topk.add(&item1);
        }
        assert_eq!(
            topk.count(&item1),
            8,
            "Count should match number of additions"
        );
=======
        topk.add(&item1, 8);
        assert_eq!(topk.count(&item1), 8, "Count should match number of additions");
>>>>>>> c081afa4

        // Verify count for non-existent item
        assert_eq!(
            topk.count(&item3),
            0,
            "Non-existent item should have count 0"
        );

        // Add second item many times
<<<<<<< HEAD
        for _ in 0..1337 {
            topk.add(&item2);
        }
        assert_eq!(
            topk.count(&item2),
            1337,
            "Count should match number of additions"
        );
=======
        topk.add(&item2, 1337);
        assert_eq!(topk.count(&item2), 1337, "Count should match number of additions");
>>>>>>> c081afa4
    }

    /// Tests support for non-ASCII characters and emoji
    #[test]
    fn test_non_ascii_and_emoji() {
        let mut topk: TopK<Vec<u8>> = TopK::new(5, 100, 4, 0.9);

        // Test with Hindi text
        let p = "पुष्पं अस्ति।".as_bytes().to_vec();
        // Test with emoji
        let emoji = "🚀🌟".as_bytes().to_vec();
        // Test with mixed content
        let mixed = "Hello पुष्पं 🚀".as_bytes().to_vec();

        // Add items
        topk.add(&p, 1);
        topk.add(&emoji, 1);
        topk.add(&mixed, 1);

        // Verify presence
        assert!(topk.query(&p), "text should be found");
        assert!(topk.query(&emoji), "Emoji should be found");
        assert!(topk.query(&mixed), "Mixed content should be found");

        // Verify counts
        assert_eq!(topk.count(&p), 1, "text count should be 1");
        assert_eq!(topk.count(&emoji), 1, "Emoji count should be 1");
        assert_eq!(topk.count(&mixed), 1, "Mixed content count should be 1");

        // Add more occurrences
        topk.add(&p, 4);
        assert_eq!(topk.count(&p), 5, "text count should be 5");

        // Verify display conversion
        let items = topk.list();
        for node in items {
            let text = String::from_utf8_lossy(&node.item);
            println!("Item: {}, Count: {}", text, node.count);
        }
    }

    /// Tests adding a single item and verifying its presence
    #[test]
    fn test_add_single_item() {
        let k = 1;
        let width = 100;
        let depth = 5;
        let decay = 0.9;
        let mut topk: TopK<Vec<u8>> = TopK::new(k, width, depth, decay);

        let item = b"hello".to_vec();
        topk.add(&item, 1);

        let nodes = topk.list();
        assert_eq!(nodes.len(), 1, "Should have exactly one item");
        assert_eq!(nodes[0].count, 1, "Count should be 1");
        assert_eq!(nodes[0].item, item, "Item should match");
    }

<<<<<<< HEAD
    /// Tests adding a single item with custom increment
    #[test]
    fn test_add_incr_single_item() {
        let k = 1;
        let width = 100;
        let depth = 5;
        let decay = 0.9;
        let mut topk: TopK<Vec<u8>> = TopK::new(k, width, depth, decay);

        let item = b"hello".to_vec();
        topk.add_incr(&item, 1024);
        topk.add_incr(&item, 5);

        let nodes = topk.list();
        assert_eq!(nodes.len(), 1, "Should have exactly one item");
        assert_eq!(nodes[0].count, 1024 + 5, "Invalid count");
        assert_eq!(nodes[0].item, item, "Item should match");
    }

    /// Tests adding a an item and overwriting it with another
    #[test]
    fn test_add_incr_fixed_decay() {
=======
    /// Tests adding a an item and overwriting it with another
    #[test]
    fn test_add_overwrite() {
>>>>>>> c081afa4
        let k = 1;
        let width = 1;
        let depth = 1;
        let decay = 1.0;
        let mut topk: TopK<Vec<u8>> = TopK::new(k, width, depth, decay);

        // override the decay thresholds so we always decay
        // this removes the probabilistic aspect of decay
        topk.decay_thresholds.iter_mut().for_each(|v| *v = u64::MAX);

<<<<<<< HEAD
        let item = b"item1".to_vec();
        topk.add_incr(&item, 1000);

        let item2 = b"item2".to_vec();
        topk.add_incr(&item2, 3000);
=======
        let item1 = b"item1".to_vec();
        topk.add(&item1, 1000);

        let nodes = topk.list();
        assert_eq!(nodes.len(), 1, "Should have exactly one item");
        assert_eq!(nodes[0].count, 1000, "Invalid count");
        assert_eq!(nodes[0].item, item1, "Item should match");

        let item2 = b"item2".to_vec();
        topk.add(&item2, 3000);
>>>>>>> c081afa4

        let nodes = topk.list();
        assert_eq!(nodes.len(), 1, "Should have exactly one item");
        assert_eq!(nodes[0].count, 2001, "Invalid count");
        assert_eq!(nodes[0].item, item2, "Item should match");
    }

    /// Tests adding duplicate items and verifying their counts
    #[test]
    fn test_add_duplicate_items() {
        let k = 2; // Track 2 most frequent items
        let width = 100;
        let depth = 5;
        let decay = 0.9;

        let mut topk: TopK<Vec<u8>> = TopK::new(k, width, depth, decay);

        let item1 = b"hello".to_vec();
        let item2 = b"world".to_vec();

        // Add items with equal frequency
        topk.add(&item1, 7);
        topk.add(&item2, 7);

        assert_eq!(topk.priority_queue.len(), k, "Should have exactly k items");

        let nodes = topk
            .priority_queue
            .iter()
            .map(|(item, count)| Node {
                item: item.clone(),
                count,
            })
            .collect::<Vec<_>>();

        assert_eq!(nodes.len(), 2, "Should have exactly two items");
        assert_eq!(nodes[0].count, 7, "First item should have count 7");
        assert_eq!(nodes[0].item, item1, "First item should match");
        assert_eq!(nodes[1].count, 7, "Second item should have count 7");
        assert_eq!(nodes[1].item, item2, "Second item should match");
    }

    /// Tests behavior when adding more items than capacity
    #[test]
    fn test_add_more_items_than_capacity() {
        let k = 2;
        let width = 100;
        let depth = 5;
        let decay = 0.9;

        let mut topk: TopK<Vec<u8>> = TopK::new(k, width, depth, decay);

        let items = [
            b"hello".to_vec(),
            b"world".to_vec(),
            b"ballynamoney".to_vec(),
            b"lane".to_vec(),
        ];

        for item in &items {
            topk.add(item, 1);
        }

        let nodes = topk.list();
        assert_eq!(nodes.len(), 2, "Should maintain capacity limit");
        let mut counts = nodes.iter().map(|node| node.count).collect::<Vec<_>>();
        counts.sort_unstable();
        assert_eq!(counts, vec![1, 1], "All items should have count 1");
    }

    /// Tests behavior with different decay values
    #[test]
    fn test_add_with_different_decay() {
        let k = 2;
        let width = 100;
        let depth = 5;
        let decay = 0.5; // Lower decay value for faster count reduction

        let mut topk: TopK<Vec<u8>> = TopK::new(k, width, depth, decay);

        let items = [
            b"hello".to_vec(),
            b"world".to_vec(),
            b"ballynamoney".to_vec(),
            b"lane".to_vec(),
            b"pear tree".to_vec(),
        ];

        for item in &items {
            topk.add(item, 1);
        }

        let nodes = topk.list();
        assert_eq!(nodes.len(), 2, "Should maintain capacity limit");
        let mut counts = nodes.iter().map(|node| node.count).collect::<Vec<_>>();
        counts.sort_unstable();
        assert_eq!(counts, vec![1, 1], "All items should have count 1");
    }

    /// Tests behavior with empty input
    #[test]
    fn test_add_empty_input() {
        let k = 2;
        let width = 100;
        let depth = 5;
        let decay = 0.9;

        let topk: TopK<Vec<u8>> = TopK::new(k, width, depth, decay);
        let nodes = topk.list();
        assert_eq!(nodes.len(), 0, "Should have no items");
    }

    /// Tests behavior with varied input frequencies
    #[test]
    fn test_add_varied_input() {
        let k = 10; // Track top-10 items
        let width = 2000; // Increased width
        let depth = 20;   // Increased depth
        let decay = 0.98; // Higher decay for more stability

        let mut topk: TopK<Vec<u8>> = TopK::new(k, width, depth, decay);

        // Generate items with increasing frequencies
        let mut items_with_frequencies = Vec::new();
        for i in 0..100 {
            let item = format!("item{}", i);
            let frequency = i + 1;
            items_with_frequencies.push((item, frequency));
        }

        // Add items based on their frequencies
        for (item, frequency) in items_with_frequencies.iter() {
            let item_bytes = item.as_bytes().to_vec();
            for _ in 0..*frequency {
                topk.add(&item_bytes, 1);
            }
        }

        // Verify the priority queue has exactly k items
        assert_eq!(
            topk.priority_queue.len(),
            k,
            "Priority queue should contain exactly k items"
        );

<<<<<<< HEAD
        // Verify the top-k items are correct
        let top_items = topk
            .priority_queue
            .iter()
            .map(|(item, count)| Node {
                item: std::str::from_utf8(item).unwrap().to_string().into_bytes(),
                count,
            })
            .collect::<Vec<_>>();
=======
        // Print actual top-k for debugging
        let top_items = topk.priority_queue.iter().map(|(item, count)| Node {
            item: std::str::from_utf8(item).unwrap().to_string().into_bytes(),
            count,
        }).collect::<Vec<_>>();
>>>>>>> c081afa4

        let expected_top_items = (90..100)
            .map(|i| format!("item{}", i).into_bytes())
            .collect::<Vec<_>>();

        let mut found = 0;
        for expected_item in expected_top_items.iter() {
            if top_items.iter().any(|node| &node.item == expected_item) {
                found += 1;
            } else {
                println!("Warning: Expected item {} not in top-k", std::str::from_utf8(expected_item).unwrap());
            }
        }
        // Allow at most 2 misses due to sketch randomness
        assert!(found >= 8, "At least 8 of the top 10 items should be in top-k");
    }

    /// Tests behavior with a large number of duplicates
    #[test]
    fn test_large_number_of_duplicates() {
        let k = 10;
        let width = 100;
        let depth = 5;
        let decay = 0.9;

        let mut topk: TopK<Vec<u8>> = TopK::new(k, width, depth, decay);

        let item = b"test_item".to_vec();
        let num_additions = 1000;

        // Add the same item many times
        topk.add(&item, num_additions);

        assert_eq!(
            topk.count(&item),
            num_additions,
            "Count should match number of additions"
        );
    }

    /// Tests behavior with multiple distinct items
    #[test]
    fn test_multiple_distinct_items() {
        let k = 2; // Track top-2 items
        let width = 100;
        let depth = 5;
        let decay = 0.9;

        let mut topk: TopK<Vec<u8>> = TopK::new(k, width, depth, decay);

        let item1 = b"item1".to_vec();
        let item2 = b"item2".to_vec();
        let num_additions_item1 = 500;
        let num_additions_item2 = 499; // One less than item1

        // Add items with different frequencies
        topk.add(&item1, num_additions_item1);
        topk.add(&item2, num_additions_item2);

        // Verify counts
        assert_eq!(
            topk.count(&item1),
            num_additions_item1,
            "Count should match number of additions for item1"
        );
        assert_eq!(
            topk.count(&item2),
            num_additions_item2,
            "Count should match number of additions for item2"
        );

        // Verify presence in top-k
        assert!(topk.query(&item1), "item1 should be in top-k");
        assert!(topk.query(&item2), "item2 should be in top-k");
    }

    /// Tests insertion into empty buckets
    #[test]
    fn test_insertion_into_empty_buckets() {
        let k = 5;
        let width = 10;
        let depth = 4;
        let decay = 0.5;
        let mut topk: TopK<Vec<u8>> = TopK::new(k, width, depth, decay);

        let item = b"new_flow".to_vec();
        topk.add(&item, 1);

        // Verify bucket state
        let item_hash = topk.hasher.hash_one(&item);
        assert!(
            topk.buckets.iter().any(|row| row
                .iter()
                .any(|bucket| bucket.fingerprint == item_hash && bucket.count == 1)),
            "Item should be inserted into an empty bucket with count 1"
        );

        // Verify presence in priority queue
        assert!(topk.query(&item), "Item should be in priority queue");
    }

    /// Tests behavior with items of identical frequency
    #[test]
    fn test_add_identical_frequencies() {
        let k = 10;
        let width = 1000;
        let depth = 10;
        let decay = 0.9;

        let mut topk: TopK<Vec<u8>> = TopK::new(k, width, depth, decay);

        // Add items with identical frequency
        let frequency = 5;
        for i in 0..100 {
            let item = format!("item{}", i);
            let item_bytes = item.as_bytes().to_vec();
            topk.add(&item_bytes, frequency);
        }

        // Verify priority queue size
        assert_eq!(
            topk.priority_queue.len(),
            k,
            "Priority queue should contain exactly k items"
        );

        // Verify all items have the same frequency
        for node in topk.list() {
            assert_eq!(
                node.count, frequency,
                "All items should have the same frequency"
            );
        }
    }

    /// Tests behavior with a small k value
    #[test]
    fn test_small_k_value() {
        let k = 2;
        let width = 1000;
        let depth = 10;
        let decay = 0.9;

        let mut topk: TopK<Vec<u8>> = TopK::new(k, width, depth, decay);

        // Add items with increasing frequencies
        for i in 0..3 {
            let item = format!("item{}", i);
            let item_bytes = item.as_bytes().to_vec();
            topk.add(&item_bytes, i+1);
        }

        // Verify priority queue size
        assert_eq!(
            topk.priority_queue.len(),
            k,
            "Priority queue should contain exactly k items"
        );

        // Verify top-k items
        let top_items = topk
            .priority_queue
            .iter()
            .map(|(item, count)| Node {
                item: std::str::from_utf8(item).unwrap().to_string().into_bytes(),
                count,
            })
            .collect::<Vec<_>>();

        let expected_top_items = (1..3)
            .map(|i| format!("item{}", i).into_bytes())
            .collect::<Vec<_>>();

        for expected_item in expected_top_items.iter() {
            assert!(
                top_items.iter().any(|node| &node.item == expected_item),
                "Expected item {} to be in top-k",
                std::str::from_utf8(expected_item).unwrap()
            );
        }
    }

    /// Tests count functionality with sketch
    #[test]
    fn test_count_with_sketch() {
        let k = 2;
        let width = 100;
        let depth = 5;
        let decay = 0.9;
        let mut topk: TopK<Vec<u8>> = TopK::new(k, width, depth, decay);

        let items = [
            b"item1".to_vec(),
            b"item2".to_vec(),
            b"item3".to_vec(),
            b"item4".to_vec(),
        ];

        // Add items with different frequencies
        topk.add(&items[0], 1);
        topk.add(&items[1], 1);
        topk.add(&items[2], 2);
        topk.add(&items[3], 5);

        // Verify counts
        assert_eq!(topk.count(&items[0]), 1, "Count should be 1");
        assert_eq!(topk.count(&items[1]), 1, "Count should be 1");
        assert_eq!(topk.count(&items[2]), 2, "Count should be 2");
        assert_eq!(topk.count(&items[3]), 5, "Count should be 5");
    }

    /// Tests basic merge functionality
    #[test]
    fn test_merge_basic() {
        let seed = 12345;
        let mut hk1 = TopK::with_seed(3, 100, 5, 0.9, seed);
        let mut hk2 = TopK::with_seed(3, 100, 5, 0.9, seed);

        let items = [b"item1".to_vec(), b"item2".to_vec(), b"item3".to_vec()];

        // Add items to first instance
        hk1.add(&items[0], 5);
        hk1.add(&items[1], 3);

        // Add items to second instance
        hk2.add(&items[0], 4);
        hk2.add(&items[2], 6);

        // Merge and verify counts
        hk1.merge(&hk2).unwrap();
        assert_eq!(
            hk1.count(&items[0]),
            9,
            "Count should be sum of both instances"
        );
        assert_eq!(hk1.count(&items[1]), 3, "Count should be preserved");
        assert_eq!(hk1.count(&items[2]), 6, "Count should be preserved");
    }

    /// Tests merge with incompatible width
    #[test]
    fn test_merge_incompatible_width() {
        let mut hk1: TopK<Vec<u8>> = TopK::with_seed(3, 100, 5, 0.9, 12345);
        let hk2 = TopK::with_seed(3, 50, 5, 0.9, 12345);

        match hk1.merge(&hk2) {
            Err(HeavyKeeperError::IncompatibleWidth {
                self_width,
                other_width,
            }) => {
                assert_eq!(self_width, 100, "Self width should be 100");
                assert_eq!(other_width, 50, "Other width should be 50");
            }
            _ => panic!("Expected Width error"),
        }
    }

    /// Tests merge with incompatible depth
    #[test]
    fn test_merge_incompatible_depth() {
        let mut hk1: TopK<Vec<u8>> = TopK::with_seed(3, 100, 5, 0.9, 12345);
        let hk2 = TopK::with_seed(3, 100, 4, 0.9, 12345);

        match hk1.merge(&hk2) {
            Err(HeavyKeeperError::IncompatibleDepth {
                self_depth,
                other_depth,
            }) => {
                assert_eq!(self_depth, 5, "Self depth should be 5");
                assert_eq!(other_depth, 4, "Other depth should be 4");
            }
            _ => panic!("Expected Depth error"),
        }
    }

    /// Tests merge with overlapping items
    #[test]
    fn test_merge_with_overlapping_items() {
        let seed = 12345;
        let mut hk1 = TopK::with_seed(3, 100, 5, 0.9, seed);
        let mut hk2 = TopK::with_seed(3, 100, 5, 0.9, seed);

        let items = [b"common".to_vec(), b"unique1".to_vec(), b"unique2".to_vec()];

        // Add overlapping items
        hk1.add(&items[0], 5);
        hk2.add(&items[0], 5);

        hk1.add(&items[1], 1);
        hk2.add(&items[2], 1);

        // Merge and verify counts
        hk1.merge(&hk2).unwrap();
        assert_eq!(
            hk1.count(&items[0]),
            10,
            "Common item count should be doubled"
        );
        assert_eq!(
            hk1.count(&items[1]),
            1,
            "Unique item count should be preserved"
        );
        assert_eq!(
            hk1.count(&items[2]),
            1,
            "Unique item count should be preserved"
        );
    }

    #[test]
    fn test_decay_logic_with_mock_rng() {
        let mut mock_rng = MockRngCoreTrait::new();
        mock_rng.expect_next_u64()
            .times(1..) // Allow multiple calls
            .return_const(0u64);
        
        let topk = TopK::<Vec<u8>>::builder()
            .k(1)
            .width(1)
            .depth(1)
            .decay(0.9)
            .rng(mock_rng)
            .build()
            .unwrap();
        
        let item1 = b"item1".to_vec();
        let item2 = b"item2".to_vec(); // Different item to trigger decay
        
        // Add item1 with a very large count (beyond lookup table)
        let large_count = 9999u64;
        let mut topk = topk;
        
        // Overwrite decay thresholds to always trigger decay
        topk.decay_thresholds.iter_mut().for_each(|threshold| {
            *threshold = u64::MAX; // Always trigger decay
        });
        
        topk.add(&item1, large_count);
        
        // Verify the initial count
        assert_eq!(topk.count(&item1), large_count);
        
        // Add item2 multiple times to trigger decay on item1
        let decay_iterations = 1000;
        let mut last_count = topk.bucket_count(&item1);
        for _ in 0..decay_iterations {
            topk.add(&item2, 1);
            let new_count = topk.bucket_count(&item1);
            if new_count == 0 {
                // Item has been evicted
                assert!(!topk.query(&item1), "item1 should be evicted if count is zero");
                break;
            } else {
                assert!(new_count < last_count, "Bucket count should decrease with each decay");
                last_count = new_count;
            }
        }
    }

    #[test]
    fn test_decay_and_eviction() {
        let mut mock_rng = MockRngCoreTrait::new();
        mock_rng.expect_next_u64()
            .times(1..)
            .return_const(0u64);

        let topk = TopK::<Vec<u8>>::builder()
            .k(1)
            .width(1)
            .depth(1)
            .decay(0.9)
            .rng(mock_rng)
            .build()
            .unwrap();

        let mut topk = topk;

        // Overwrite decay thresholds to always trigger decay
        topk.decay_thresholds.iter_mut().for_each(|threshold| {
            *threshold = u64::MAX; // Always trigger decay
        });

        let item1 = b"item1".to_vec();
        let item2 = b"item2".to_vec();
        let start_count = 10;
        topk.add(&item1, start_count);
        assert_eq!(topk.count(&item1), start_count);
        
        // Print fingerprints
        let fp1 = crate::hash_composition::HashComposer::new(&topk.hasher, &item1).fingerprint();
        let fp2 = crate::hash_composition::HashComposer::new(&topk.hasher, &item2).fingerprint();
        println!("item1 fingerprint: {}", fp1);
        println!("item2 fingerprint: {}", fp2);
        
        println!("Initial state:");
        println!("  item1 count: {}", topk.count(&item1));
        println!("  item1 query: {}", topk.query(&item1));
        println!("  item2 count: {}", topk.count(&item2));
        println!("  item2 query: {}", topk.query(&item2));

        // Add item2 once to trigger decay on item1
        let before = topk.bucket_count(&item1);
        println!("Before adding item2: item1 bucket count = {}", before);
        topk.add(&item2, 1);
        let after = topk.bucket_count(&item1);
        println!("After adding item2: item1 bucket count = {}", after);
        
        println!("Final state:");
        println!("  item1 count: {}", topk.count(&item1));
        println!("  item1 query: {}", topk.query(&item1));
        println!("  item2 count: {}", topk.count(&item2));
        println!("  item2 query: {}", topk.query(&item2));
        
        // After the first decay, item1's bucket count should be decremented by 1
        assert_eq!(after, before - 1, "Bucket count should decrement by 1 after first decay");
        
        // Since the count is still > 0, item1 should still be in the bucket
        // and item2 should not have taken over the bucket
        assert!(topk.query(&item1), "Item1 should still be in the bucket after decay");
        assert_eq!(topk.bucket_count(&item1), 9, "Item1 bucket count should be 9 after decay");
        assert!(!topk.query(&item2), "Item2 should not be in the bucket yet");
        assert_eq!(topk.bucket_count(&item2), 0, "Item2 bucket count should still be 0");
        
        // Now add item2 again to trigger another decay
        topk.add(&item2, 1);
        let final_count = topk.bucket_count(&item1);
        println!("After second decay: item1 bucket count = {}", final_count);
        
        // After multiple decays, item1 should eventually be evicted
        // For this test, we'll just verify the count continues to decrease
        assert!(final_count < 9, "Item1 bucket count should continue to decrease with more decays");
    }

    #[test]
    fn test_builder_missing_fields() {
        // Test missing k
        let result = TopK::<Vec<u8>>::builder()
            .width(100)
            .depth(5)
            .decay(0.9)
            .build();
        assert!(matches!(result, Err(BuilderError::MissingField { field }) if field == "k"));

        // Test missing width
        let result = TopK::<Vec<u8>>::builder()
            .k(10)
            .depth(5)
            .decay(0.9)
            .build();
        assert!(matches!(result, Err(BuilderError::MissingField { field }) if field == "width"));

        // Test missing depth
        let result = TopK::<Vec<u8>>::builder()
            .k(10)
            .width(100)
            .decay(0.9)
            .build();
        assert!(matches!(result, Err(BuilderError::MissingField { field }) if field == "depth"));

        // Test missing decay
        let result = TopK::<Vec<u8>>::builder()
            .k(10)
            .width(100)
            .depth(5)
            .build();
        assert!(matches!(result, Err(BuilderError::MissingField { field }) if field == "decay"));
    }

    #[test]
    fn test_send_sync_issue() {
        use std::sync::{Arc, Mutex};
        use std::collections::HashMap;
        use std::thread;
        
        type Id = String;
        type IdTopK = Arc<Mutex<HashMap<Id, TopK<String>>>>;
        
        let topk_map: IdTopK = Arc::new(Mutex::new(HashMap::new()));
        
        thread::spawn(move || {
            let mut map = topk_map.lock().unwrap();
            let topk = TopK::new(10, 100, 5, 0.9);
            map.insert("test".to_string(), topk);
        });
    }
}
<|MERGE_RESOLUTION|>--- conflicted
+++ resolved
@@ -2,15 +2,10 @@
 use crate::priority_queue::TopKQueue;
 use ahash::RandomState;
 use rand::rngs::SmallRng;
-use rand::{Rng, SeedableRng};
+use rand::{RngCore, SeedableRng};
 use std::clone::Clone;
 use std::fmt::Debug;
 use std::hash::Hash;
-<<<<<<< HEAD
-=======
-use rand::{SeedableRng, RngCore};
-use rand::rngs::SmallRng;
->>>>>>> c081afa4
 use thiserror::Error;
 
 const DECAY_LOOKUP_SIZE: usize = 1024;
@@ -120,7 +115,6 @@
         Self::with_hasher(k, width, depth, decay, hasher)
     }
 
-<<<<<<< HEAD
     pub fn with_hasher(
         k: usize,
         width: usize,
@@ -128,13 +122,24 @@
         decay: f64,
         hasher: RandomState,
     ) -> Self {
-=======
-    pub fn with_hasher(k: usize, width: usize, depth: usize, decay: f64, hasher: RandomState) -> Self {
-        Self::with_components(k, width, depth, decay, hasher, Box::new(SmallRng::seed_from_u64(0)))
-    }
-
-    fn with_components(k: usize, width: usize, depth: usize, decay: f64, hasher: RandomState, rng: Box<dyn RngCore + Send>) -> Self {
->>>>>>> c081afa4
+        Self::with_components(
+            k,
+            width,
+            depth,
+            decay,
+            hasher,
+            Box::new(SmallRng::seed_from_u64(0)),
+        )
+    }
+
+    fn with_components(
+        k: usize,
+        width: usize,
+        depth: usize,
+        decay: f64,
+        hasher: RandomState,
+        rng: Box<dyn RngCore + Send>,
+    ) -> Self {
         // Pre-allocate with capacity to avoid resizing
         let mut buckets = Vec::with_capacity(depth);
         for _ in 0..depth {
@@ -204,9 +209,6 @@
         }
     }
 
-<<<<<<< HEAD
-    pub fn add_incr(&mut self, item: &T, incr: u64) {
-=======
     #[cfg(test)]
     pub fn bucket_count(&self, item: &T) -> u64 {
         let mut composer = HashComposer::new(&self.hasher, item);
@@ -229,7 +231,6 @@
     }
 
     pub fn add(&mut self, item: &T, increment: u64) {
->>>>>>> c081afa4
         let mut composer = HashComposer::new(&self.hasher, item);
         let mut max_count: u64 = 0;
 
@@ -242,39 +243,27 @@
 
             if matches || empty {
                 bucket.fingerprint = composer.fingerprint();
-<<<<<<< HEAD
-                bucket.count += incr;
-                max_count = std::cmp::max(max_count, bucket.count);
-            } else {
-                let mut remaining_incr = incr;
-=======
                 bucket.count += increment;
                 max_count = std::cmp::max(max_count, bucket.count);
             } else {
                 let mut remaining_incr = increment;
->>>>>>> c081afa4
                 while remaining_incr > 0 {
                     let count_idx = bucket.count as usize;
                     let decay_threshold = if count_idx < self.decay_thresholds.len() {
                         self.decay_thresholds[count_idx]
                     } else {
-<<<<<<< HEAD
-                        self.decay_thresholds.last().cloned().unwrap_or_default()
-                    };
-                    let rand = self.random.random::<u64>();
-=======
-
                         let lookup_size = self.decay_thresholds.len();
-                        let base_threshold = self.decay_thresholds[lookup_size - 1] as f64 / (1u64 << 63) as f64;
+                        let base_threshold =
+                            self.decay_thresholds[lookup_size - 1] as f64 / (1u64 << 63) as f64;
                         let divisor = lookup_size - 1;
                         let quotient = count_idx / divisor;
                         let remainder = count_idx % divisor;
-                        let remainder_threshold = self.decay_thresholds[remainder] as f64 / (1u64 << 63) as f64;
+                        let remainder_threshold =
+                            self.decay_thresholds[remainder] as f64 / (1u64 << 63) as f64;
                         let decay = base_threshold.powi(quotient as i32) * remainder_threshold;
                         (decay * (1u64 << 63) as f64) as u64
                     };
                     let rand = self.random.next_u64();
->>>>>>> c081afa4
                     if rand < decay_threshold {
                         bucket.count = bucket.count.saturating_sub(1);
 
@@ -301,10 +290,6 @@
 
         // Clone the item here since we need to store it in the priority queue
         self.priority_queue.upsert(item.clone(), max_count);
-    }
-
-    pub fn add(&mut self, item: &T) {
-        self.add_incr(item, 1)
     }
 
     pub fn list(&self) -> Vec<Node<T>> {
@@ -411,6 +396,12 @@
     }
 }
 
+impl<T: Ord + Clone + Hash + Debug> Default for Builder<T> {
+    fn default() -> Self {
+        Self::new()
+    }
+}
+
 impl<T: Ord + Clone + Hash + Debug> Builder<T> {
     pub fn new() -> Self {
         Self {
@@ -461,10 +452,18 @@
     }
 
     pub fn build(self) -> Result<TopK<T>, BuilderError> {
-        let k = self.k.ok_or_else(|| BuilderError::MissingField { field: "k".to_string() })?;
-        let width = self.width.ok_or_else(|| BuilderError::MissingField { field: "width".to_string() })?;
-        let depth = self.depth.ok_or_else(|| BuilderError::MissingField { field: "depth".to_string() })?;
-        let decay = self.decay.ok_or_else(|| BuilderError::MissingField { field: "decay".to_string() })?;
+        let k = self.k.ok_or_else(|| BuilderError::MissingField {
+            field: "k".to_string(),
+        })?;
+        let width = self.width.ok_or_else(|| BuilderError::MissingField {
+            field: "width".to_string(),
+        })?;
+        let depth = self.depth.ok_or_else(|| BuilderError::MissingField {
+            field: "depth".to_string(),
+        })?;
+        let decay = self.decay.ok_or_else(|| BuilderError::MissingField {
+            field: "decay".to_string(),
+        })?;
 
         let hasher = self.hasher.unwrap_or_else(|| {
             if let Some(seed) = self.seed {
@@ -500,11 +499,11 @@
         fn next_u32(&mut self) -> u32 {
             RngCoreTrait::next_u64(self) as u32
         }
-        
+
         fn next_u64(&mut self) -> u64 {
             RngCoreTrait::next_u64(self)
         }
-        
+
         fn fill_bytes(&mut self, dest: &mut [u8]) {
             for chunk in dest.chunks_mut(8) {
                 let value = RngCoreTrait::next_u64(self);
@@ -561,19 +560,12 @@
         let item3 = "पुष्पं अस्ति।".as_bytes().to_vec();
 
         // Add first item multiple times
-<<<<<<< HEAD
-        for _ in 0..8 {
-            topk.add(&item1);
-        }
+        topk.add(&item1, 8);
         assert_eq!(
             topk.count(&item1),
             8,
             "Count should match number of additions"
         );
-=======
-        topk.add(&item1, 8);
-        assert_eq!(topk.count(&item1), 8, "Count should match number of additions");
->>>>>>> c081afa4
 
         // Verify count for non-existent item
         assert_eq!(
@@ -583,19 +575,12 @@
         );
 
         // Add second item many times
-<<<<<<< HEAD
-        for _ in 0..1337 {
-            topk.add(&item2);
-        }
+        topk.add(&item2, 1337);
         assert_eq!(
             topk.count(&item2),
             1337,
             "Count should match number of additions"
         );
-=======
-        topk.add(&item2, 1337);
-        assert_eq!(topk.count(&item2), 1337, "Count should match number of additions");
->>>>>>> c081afa4
     }
 
     /// Tests support for non-ASCII characters and emoji
@@ -655,34 +640,9 @@
         assert_eq!(nodes[0].item, item, "Item should match");
     }
 
-<<<<<<< HEAD
-    /// Tests adding a single item with custom increment
-    #[test]
-    fn test_add_incr_single_item() {
-        let k = 1;
-        let width = 100;
-        let depth = 5;
-        let decay = 0.9;
-        let mut topk: TopK<Vec<u8>> = TopK::new(k, width, depth, decay);
-
-        let item = b"hello".to_vec();
-        topk.add_incr(&item, 1024);
-        topk.add_incr(&item, 5);
-
-        let nodes = topk.list();
-        assert_eq!(nodes.len(), 1, "Should have exactly one item");
-        assert_eq!(nodes[0].count, 1024 + 5, "Invalid count");
-        assert_eq!(nodes[0].item, item, "Item should match");
-    }
-
     /// Tests adding a an item and overwriting it with another
     #[test]
-    fn test_add_incr_fixed_decay() {
-=======
-    /// Tests adding a an item and overwriting it with another
-    #[test]
     fn test_add_overwrite() {
->>>>>>> c081afa4
         let k = 1;
         let width = 1;
         let depth = 1;
@@ -693,13 +653,6 @@
         // this removes the probabilistic aspect of decay
         topk.decay_thresholds.iter_mut().for_each(|v| *v = u64::MAX);
 
-<<<<<<< HEAD
-        let item = b"item1".to_vec();
-        topk.add_incr(&item, 1000);
-
-        let item2 = b"item2".to_vec();
-        topk.add_incr(&item2, 3000);
-=======
         let item1 = b"item1".to_vec();
         topk.add(&item1, 1000);
 
@@ -710,7 +663,6 @@
 
         let item2 = b"item2".to_vec();
         topk.add(&item2, 3000);
->>>>>>> c081afa4
 
         let nodes = topk.list();
         assert_eq!(nodes.len(), 1, "Should have exactly one item");
@@ -828,7 +780,7 @@
     fn test_add_varied_input() {
         let k = 10; // Track top-10 items
         let width = 2000; // Increased width
-        let depth = 20;   // Increased depth
+        let depth = 20; // Increased depth
         let decay = 0.98; // Higher decay for more stability
 
         let mut topk: TopK<Vec<u8>> = TopK::new(k, width, depth, decay);
@@ -856,8 +808,7 @@
             "Priority queue should contain exactly k items"
         );
 
-<<<<<<< HEAD
-        // Verify the top-k items are correct
+        // Print actual top-k for debugging
         let top_items = topk
             .priority_queue
             .iter()
@@ -866,13 +817,6 @@
                 count,
             })
             .collect::<Vec<_>>();
-=======
-        // Print actual top-k for debugging
-        let top_items = topk.priority_queue.iter().map(|(item, count)| Node {
-            item: std::str::from_utf8(item).unwrap().to_string().into_bytes(),
-            count,
-        }).collect::<Vec<_>>();
->>>>>>> c081afa4
 
         let expected_top_items = (90..100)
             .map(|i| format!("item{}", i).into_bytes())
@@ -883,11 +827,17 @@
             if top_items.iter().any(|node| &node.item == expected_item) {
                 found += 1;
             } else {
-                println!("Warning: Expected item {} not in top-k", std::str::from_utf8(expected_item).unwrap());
+                println!(
+                    "Warning: Expected item {} not in top-k",
+                    std::str::from_utf8(expected_item).unwrap()
+                );
             }
         }
         // Allow at most 2 misses due to sketch randomness
-        assert!(found >= 8, "At least 8 of the top 10 items should be in top-k");
+        assert!(
+            found >= 8,
+            "At least 8 of the top 10 items should be in top-k"
+        );
     }
 
     /// Tests behavior with a large number of duplicates
@@ -1022,7 +972,7 @@
         for i in 0..3 {
             let item = format!("item{}", i);
             let item_bytes = item.as_bytes().to_vec();
-            topk.add(&item_bytes, i+1);
+            topk.add(&item_bytes, i + 1);
         }
 
         // Verify priority queue size
@@ -1186,10 +1136,11 @@
     #[test]
     fn test_decay_logic_with_mock_rng() {
         let mut mock_rng = MockRngCoreTrait::new();
-        mock_rng.expect_next_u64()
+        mock_rng
+            .expect_next_u64()
             .times(1..) // Allow multiple calls
             .return_const(0u64);
-        
+
         let topk = TopK::<Vec<u8>>::builder()
             .k(1)
             .width(1)
@@ -1198,24 +1149,24 @@
             .rng(mock_rng)
             .build()
             .unwrap();
-        
+
         let item1 = b"item1".to_vec();
         let item2 = b"item2".to_vec(); // Different item to trigger decay
-        
+
         // Add item1 with a very large count (beyond lookup table)
         let large_count = 9999u64;
         let mut topk = topk;
-        
+
         // Overwrite decay thresholds to always trigger decay
         topk.decay_thresholds.iter_mut().for_each(|threshold| {
             *threshold = u64::MAX; // Always trigger decay
         });
-        
+
         topk.add(&item1, large_count);
-        
+
         // Verify the initial count
         assert_eq!(topk.count(&item1), large_count);
-        
+
         // Add item2 multiple times to trigger decay on item1
         let decay_iterations = 1000;
         let mut last_count = topk.bucket_count(&item1);
@@ -1224,10 +1175,16 @@
             let new_count = topk.bucket_count(&item1);
             if new_count == 0 {
                 // Item has been evicted
-                assert!(!topk.query(&item1), "item1 should be evicted if count is zero");
+                assert!(
+                    !topk.query(&item1),
+                    "item1 should be evicted if count is zero"
+                );
                 break;
             } else {
-                assert!(new_count < last_count, "Bucket count should decrease with each decay");
+                assert!(
+                    new_count < last_count,
+                    "Bucket count should decrease with each decay"
+                );
                 last_count = new_count;
             }
         }
@@ -1236,9 +1193,7 @@
     #[test]
     fn test_decay_and_eviction() {
         let mut mock_rng = MockRngCoreTrait::new();
-        mock_rng.expect_next_u64()
-            .times(1..)
-            .return_const(0u64);
+        mock_rng.expect_next_u64().times(1..).return_const(0u64);
 
         let topk = TopK::<Vec<u8>>::builder()
             .k(1)
@@ -1261,13 +1216,13 @@
         let start_count = 10;
         topk.add(&item1, start_count);
         assert_eq!(topk.count(&item1), start_count);
-        
+
         // Print fingerprints
         let fp1 = crate::hash_composition::HashComposer::new(&topk.hasher, &item1).fingerprint();
         let fp2 = crate::hash_composition::HashComposer::new(&topk.hasher, &item2).fingerprint();
         println!("item1 fingerprint: {}", fp1);
         println!("item2 fingerprint: {}", fp2);
-        
+
         println!("Initial state:");
         println!("  item1 count: {}", topk.count(&item1));
         println!("  item1 query: {}", topk.query(&item1));
@@ -1280,31 +1235,49 @@
         topk.add(&item2, 1);
         let after = topk.bucket_count(&item1);
         println!("After adding item2: item1 bucket count = {}", after);
-        
+
         println!("Final state:");
         println!("  item1 count: {}", topk.count(&item1));
         println!("  item1 query: {}", topk.query(&item1));
         println!("  item2 count: {}", topk.count(&item2));
         println!("  item2 query: {}", topk.query(&item2));
-        
+
         // After the first decay, item1's bucket count should be decremented by 1
-        assert_eq!(after, before - 1, "Bucket count should decrement by 1 after first decay");
-        
+        assert_eq!(
+            after,
+            before - 1,
+            "Bucket count should decrement by 1 after first decay"
+        );
+
         // Since the count is still > 0, item1 should still be in the bucket
         // and item2 should not have taken over the bucket
-        assert!(topk.query(&item1), "Item1 should still be in the bucket after decay");
-        assert_eq!(topk.bucket_count(&item1), 9, "Item1 bucket count should be 9 after decay");
+        assert!(
+            topk.query(&item1),
+            "Item1 should still be in the bucket after decay"
+        );
+        assert_eq!(
+            topk.bucket_count(&item1),
+            9,
+            "Item1 bucket count should be 9 after decay"
+        );
         assert!(!topk.query(&item2), "Item2 should not be in the bucket yet");
-        assert_eq!(topk.bucket_count(&item2), 0, "Item2 bucket count should still be 0");
-        
+        assert_eq!(
+            topk.bucket_count(&item2),
+            0,
+            "Item2 bucket count should still be 0"
+        );
+
         // Now add item2 again to trigger another decay
         topk.add(&item2, 1);
         let final_count = topk.bucket_count(&item1);
         println!("After second decay: item1 bucket count = {}", final_count);
-        
+
         // After multiple decays, item1 should eventually be evicted
         // For this test, we'll just verify the count continues to decrease
-        assert!(final_count < 9, "Item1 bucket count should continue to decrease with more decays");
+        assert!(
+            final_count < 9,
+            "Item1 bucket count should continue to decrease with more decays"
+        );
     }
 
     #[test]
@@ -1318,11 +1291,7 @@
         assert!(matches!(result, Err(BuilderError::MissingField { field }) if field == "k"));
 
         // Test missing width
-        let result = TopK::<Vec<u8>>::builder()
-            .k(10)
-            .depth(5)
-            .decay(0.9)
-            .build();
+        let result = TopK::<Vec<u8>>::builder().k(10).depth(5).decay(0.9).build();
         assert!(matches!(result, Err(BuilderError::MissingField { field }) if field == "width"));
 
         // Test missing depth
@@ -1334,29 +1303,25 @@
         assert!(matches!(result, Err(BuilderError::MissingField { field }) if field == "depth"));
 
         // Test missing decay
-        let result = TopK::<Vec<u8>>::builder()
-            .k(10)
-            .width(100)
-            .depth(5)
-            .build();
+        let result = TopK::<Vec<u8>>::builder().k(10).width(100).depth(5).build();
         assert!(matches!(result, Err(BuilderError::MissingField { field }) if field == "decay"));
     }
 
     #[test]
     fn test_send_sync_issue() {
+        use std::collections::HashMap;
         use std::sync::{Arc, Mutex};
-        use std::collections::HashMap;
         use std::thread;
-        
+
         type Id = String;
         type IdTopK = Arc<Mutex<HashMap<Id, TopK<String>>>>;
-        
+
         let topk_map: IdTopK = Arc::new(Mutex::new(HashMap::new()));
-        
+
         thread::spawn(move || {
             let mut map = topk_map.lock().unwrap();
             let topk = TopK::new(10, 100, 5, 0.9);
             map.insert("test".to_string(), topk);
         });
     }
-}
+}